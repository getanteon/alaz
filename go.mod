module github.com/ddosify/alaz

go 1.20

require (
	github.com/NVIDIA/go-nvml v0.12.0-2
	github.com/alecthomas/kingpin/v2 v2.4.0
	github.com/cilium/ebpf v0.10.1-0.20230626090016-654491c8a500
	github.com/cilium/fake v0.6.1
	github.com/fsnotify/fsnotify v1.7.0
	github.com/go-kit/log v0.2.1
	github.com/golang/protobuf v1.5.3
	github.com/hashicorp/go-retryablehttp v0.7.4
	github.com/prometheus/client_golang v1.19.0
	github.com/prometheus/common v0.48.0
	github.com/prometheus/node_exporter v1.6.1
	github.com/rs/zerolog v1.29.1
	github.com/stretchr/testify v1.8.4
	golang.org/x/arch v0.5.0
	golang.org/x/mod v0.12.0
	inet.af/netaddr v0.0.0-20230525184311-b8eac61e914a
	k8s.io/api v0.27.2
	k8s.io/apimachinery v0.27.2
	k8s.io/client-go v0.27.2
	k8s.io/cri-api v0.0.0
	k8s.io/kubernetes v1.29.1
)

require (
	github.com/Microsoft/go-winio v0.6.0 // indirect
	github.com/blang/semver/v4 v4.0.0 // indirect
	github.com/cenkalti/backoff/v4 v4.2.1 // indirect
	github.com/felixge/httpsnoop v1.0.3 // indirect
	github.com/go-logr/stdr v1.2.2 // indirect
	github.com/google/gnostic-models v0.6.8 // indirect
	github.com/grpc-ecosystem/grpc-gateway/v2 v2.16.0 // indirect
	github.com/pmezard/go-difflib v1.0.0 // indirect
	go.opentelemetry.io/contrib/instrumentation/google.golang.org/grpc/otelgrpc v0.42.0 // indirect
	go.opentelemetry.io/contrib/instrumentation/net/http/otelhttp v0.44.0 // indirect
	go.opentelemetry.io/otel v1.19.0 // indirect
	go.opentelemetry.io/otel/exporters/otlp/otlptrace v1.19.0 // indirect
	go.opentelemetry.io/otel/exporters/otlp/otlptrace/otlptracegrpc v1.19.0 // indirect
	go.opentelemetry.io/otel/metric v1.19.0 // indirect
	go.opentelemetry.io/otel/sdk v1.19.0 // indirect
	go.opentelemetry.io/otel/trace v1.19.0 // indirect
	go.opentelemetry.io/proto/otlp v1.0.0 // indirect
	google.golang.org/genproto/googleapis/api v0.0.0-20230726155614-23370e0ffb3e // indirect
	google.golang.org/genproto/googleapis/rpc v0.0.0-20230822172742-b8732ec3820d // indirect
	google.golang.org/grpc v1.58.3 // indirect
	k8s.io/apiextensions-apiserver v0.0.0 // indirect
	k8s.io/apiserver v0.0.0 // indirect
	k8s.io/component-base v0.0.0 // indirect
)

require (
	github.com/alecthomas/units v0.0.0-20211218093645-b94a6e3cc137 // indirect
	github.com/beevik/ntp v0.3.0 // indirect
	github.com/beorn7/perks v1.0.1 // indirect
	github.com/cespare/xxhash/v2 v2.2.0 // indirect
	github.com/coreos/go-systemd/v22 v22.5.0 // indirect
	github.com/davecgh/go-spew v1.1.1 // indirect
	github.com/dennwc/btrfs v0.0.0-20230312211831-a1f570bd01a1 // indirect
	github.com/dennwc/ioctl v1.0.0 // indirect
	github.com/ema/qdisc v0.0.0-20230120214811-5b708f463de3 // indirect
	github.com/emicklei/go-restful/v3 v3.11.0 // indirect
	github.com/go-logfmt/logfmt v0.5.1 // indirect
	github.com/go-logr/logr v1.3.0 // indirect
	github.com/go-openapi/jsonpointer v0.19.6 // indirect
	github.com/go-openapi/jsonreference v0.20.2 // indirect
	github.com/go-openapi/swag v0.22.4 // indirect
	github.com/godbus/dbus/v5 v5.1.0 // indirect
<<<<<<< HEAD
	github.com/gogo/protobuf v1.3.2
=======
	github.com/gogo/protobuf v1.3.2 // indirect
	github.com/golang/protobuf v1.5.3 // indirect
	github.com/google/gnostic v0.6.9 // indirect
>>>>>>> dae5ba9a
	github.com/google/go-cmp v0.6.0 // indirect
	github.com/google/gofuzz v1.2.0 // indirect
	github.com/google/uuid v1.3.0 // indirect
	github.com/hashicorp/go-cleanhttp v0.5.2 // indirect
	github.com/hashicorp/go-envparse v0.1.0 // indirect
	github.com/hashicorp/go-hclog v1.2.0 // indirect
	github.com/hodgesds/perf-utils v0.7.0 // indirect
	github.com/illumos/go-kstat v0.0.0-20210513183136-173c9b0a9973 // indirect
	github.com/imdario/mergo v0.3.16 // indirect
	github.com/josharian/intern v1.0.0 // indirect
	github.com/josharian/native v1.1.0 // indirect
	github.com/jsimonetti/rtnetlink v1.3.2 // indirect
	github.com/json-iterator/go v1.1.12 // indirect
	github.com/lufia/iostat v1.2.1 // indirect
	github.com/mailru/easyjson v0.7.7 // indirect
	github.com/mattn/go-colorable v0.1.12 // indirect
	github.com/mattn/go-isatty v0.0.14 // indirect
	github.com/mattn/go-xmlrpc v0.0.3 // indirect
	github.com/mdlayher/ethtool v0.0.0-20221212131811-ba3b4bc2e02c // indirect
	github.com/mdlayher/genetlink v1.3.2 // indirect
	github.com/mdlayher/netlink v1.7.2 // indirect
	github.com/mdlayher/socket v0.4.1 // indirect
	github.com/mdlayher/wifi v0.0.0-20220330172155-a44c70b6d3c8 // indirect
	github.com/modern-go/concurrent v0.0.0-20180306012644-bacd9c7ef1dd // indirect
	github.com/modern-go/reflect2 v1.0.2 // indirect
	github.com/munnerz/goautoneg v0.0.0-20191010083416-a7dc8b61c822 // indirect
	github.com/opencontainers/selinux v1.11.0 // indirect
	github.com/patrickmn/go-cache v2.1.0+incompatible
	github.com/prometheus-community/go-runit v0.1.0 // indirect
	github.com/prometheus/client_model v0.5.0 // indirect
	github.com/prometheus/procfs v0.12.0
	github.com/rogpeppe/go-internal v1.11.0 // indirect
	github.com/safchain/ethtool v0.3.0 // indirect
	github.com/spf13/pflag v1.0.5 // indirect
	github.com/xhit/go-str2duration/v2 v2.1.0 // indirect
	go.ddosify.com/ddosify v1.0.5
	go.uber.org/multierr v1.11.0 // indirect
	go4.org/intern v0.0.0-20211027215823-ae77deb06f29 // indirect
	go4.org/unsafe/assume-no-moving-gc v0.0.0-20230525183740-e7c30c78aeb2 // indirect
	golang.org/x/crypto v0.18.0 // indirect
	golang.org/x/exp v0.0.0-20230522175609-2e198f4a06a1 // indirect
<<<<<<< HEAD
	golang.org/x/net v0.19.0
	golang.org/x/oauth2 v0.10.0 // indirect
=======
	golang.org/x/net v0.20.0
	golang.org/x/oauth2 v0.16.0 // indirect
>>>>>>> dae5ba9a
	golang.org/x/sync v0.3.0 // indirect
	golang.org/x/sys v0.18.0 // indirect
	golang.org/x/term v0.16.0 // indirect
	golang.org/x/text v0.14.0 // indirect
	golang.org/x/time v0.3.0
	golang.org/x/tools v0.12.0 // indirect
	google.golang.org/appengine v1.6.7 // indirect
	google.golang.org/protobuf v1.33.0 // indirect
	gopkg.in/inf.v0 v0.9.1 // indirect
	gopkg.in/yaml.v2 v2.4.0 // indirect
	gopkg.in/yaml.v3 v3.0.1 // indirect
	howett.net/plist v1.0.0 // indirect
	k8s.io/klog/v2 v2.110.1 // indirect
	k8s.io/kube-openapi v0.0.0-20231010175941-2dd684a91f00 // indirect
	k8s.io/utils v0.0.0-20230726121419-3b25d923346b // indirect
	sigs.k8s.io/json v0.0.0-20221116044647-bc3834ca7abd // indirect
	sigs.k8s.io/structured-merge-diff/v4 v4.4.1 // indirect
	sigs.k8s.io/yaml v1.3.0 // indirect
)

replace (
	gopkg.in/fsnotify.v1 => github.com/fsnotify/fsnotify v1.4.9
	k8s.io/api => k8s.io/kubernetes/staging/src/k8s.io/api v0.0.0-20231213084502-3f7a50f38688
	k8s.io/apiextensions-apiserver => k8s.io/kubernetes/staging/src/k8s.io/apiextensions-apiserver v0.0.0-20231213084502-3f7a50f38688
	k8s.io/apimachinery => k8s.io/kubernetes/staging/src/k8s.io/apimachinery v0.0.0-20231213084502-3f7a50f38688
	k8s.io/apiserver => k8s.io/kubernetes/staging/src/k8s.io/apiserver v0.0.0-20231213084502-3f7a50f38688
	k8s.io/cli-runtime => k8s.io/kubernetes/staging/src/k8s.io/cli-runtime v0.0.0-20231213084502-3f7a50f38688
	k8s.io/client-go => k8s.io/kubernetes/staging/src/k8s.io/client-go v0.0.0-20231213084502-3f7a50f38688
	k8s.io/cloud-provider => k8s.io/kubernetes/staging/src/k8s.io/cloud-provider v0.0.0-20231213084502-3f7a50f38688
	k8s.io/cluster-bootstrap => k8s.io/kubernetes/staging/src/k8s.io/cluster-bootstrap v0.0.0-20231213084502-3f7a50f38688
	k8s.io/code-generator => k8s.io/kubernetes/staging/src/k8s.io/code-generator v0.0.0-20231213084502-3f7a50f38688
	k8s.io/component-base => k8s.io/kubernetes/staging/src/k8s.io/component-base v0.0.0-20231213084502-3f7a50f38688
	k8s.io/component-helpers => k8s.io/kubernetes/staging/src/k8s.io/component-helpers v0.0.0-20231213084502-3f7a50f38688
	k8s.io/controller-manager => k8s.io/kubernetes/staging/src/k8s.io/controller-manager v0.0.0-20231213084502-3f7a50f38688
	k8s.io/cri-api => k8s.io/kubernetes/staging/src/k8s.io/cri-api v0.0.0-20231213084502-3f7a50f38688
	k8s.io/csi-translation-lib => k8s.io/kubernetes/staging/src/k8s.io/csi-translation-lib v0.0.0-20231213084502-3f7a50f38688
	k8s.io/dynamic-resource-allocation => k8s.io/kubernetes/staging/src/k8s.io/dynamic-resource-allocation v0.0.0-20231213084502-3f7a50f38688
	k8s.io/endpointslice => k8s.io/kubernetes/staging/src/k8s.io/endpointslice v0.0.0-20231213084502-3f7a50f38688
	k8s.io/kms => k8s.io/kubernetes/staging/src/k8s.io/kms v0.0.0-20231213084502-3f7a50f38688
	k8s.io/kube-aggregator => k8s.io/kubernetes/staging/src/k8s.io/kube-aggregator v0.0.0-20231213084502-3f7a50f38688
	k8s.io/kube-controller-manager => k8s.io/kubernetes/staging/src/k8s.io/kube-controller-manager v0.0.0-20231213084502-3f7a50f38688
	k8s.io/kube-proxy => k8s.io/kubernetes/staging/src/k8s.io/kube-proxy v0.0.0-20231213084502-3f7a50f38688
	k8s.io/kube-scheduler => k8s.io/kubernetes/staging/src/k8s.io/kube-scheduler v0.0.0-20231213084502-3f7a50f38688
	k8s.io/kubectl => k8s.io/kubernetes/staging/src/k8s.io/kubectl v0.0.0-20231213084502-3f7a50f38688
	k8s.io/kubelet => k8s.io/kubernetes/staging/src/k8s.io/kubelet v0.0.0-20231213084502-3f7a50f38688
	k8s.io/kubernetes => k8s.io/kubernetes v1.29.0
	k8s.io/legacy-cloud-providers => k8s.io/kubernetes/staging/src/k8s.io/legacy-cloud-providers v0.0.0-20231213084502-3f7a50f38688
	k8s.io/metrics => k8s.io/kubernetes/staging/src/k8s.io/metrics v0.0.0-20231213084502-3f7a50f38688
	k8s.io/mount-utils => k8s.io/kubernetes/staging/src/k8s.io/mount-utils v0.0.0-20231213084502-3f7a50f38688
	k8s.io/pod-security-admission => k8s.io/kubernetes/staging/src/k8s.io/pod-security-admission v0.0.0-20231213084502-3f7a50f38688
	k8s.io/sample-apiserver => k8s.io/kubernetes/staging/src/k8s.io/sample-apiserver v0.0.0-20231213084502-3f7a50f38688
)<|MERGE_RESOLUTION|>--- conflicted
+++ resolved
@@ -69,13 +69,7 @@
 	github.com/go-openapi/jsonreference v0.20.2 // indirect
 	github.com/go-openapi/swag v0.22.4 // indirect
 	github.com/godbus/dbus/v5 v5.1.0 // indirect
-<<<<<<< HEAD
 	github.com/gogo/protobuf v1.3.2
-=======
-	github.com/gogo/protobuf v1.3.2 // indirect
-	github.com/golang/protobuf v1.5.3 // indirect
-	github.com/google/gnostic v0.6.9 // indirect
->>>>>>> dae5ba9a
 	github.com/google/go-cmp v0.6.0 // indirect
 	github.com/google/gofuzz v1.2.0 // indirect
 	github.com/google/uuid v1.3.0 // indirect
@@ -117,13 +111,8 @@
 	go4.org/unsafe/assume-no-moving-gc v0.0.0-20230525183740-e7c30c78aeb2 // indirect
 	golang.org/x/crypto v0.18.0 // indirect
 	golang.org/x/exp v0.0.0-20230522175609-2e198f4a06a1 // indirect
-<<<<<<< HEAD
-	golang.org/x/net v0.19.0
-	golang.org/x/oauth2 v0.10.0 // indirect
-=======
 	golang.org/x/net v0.20.0
 	golang.org/x/oauth2 v0.16.0 // indirect
->>>>>>> dae5ba9a
 	golang.org/x/sync v0.3.0 // indirect
 	golang.org/x/sys v0.18.0 // indirect
 	golang.org/x/term v0.16.0 // indirect
