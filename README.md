--- conflicted
+++ resolved
@@ -54,13 +54,8 @@
 ```bash
 # Replace <MONITORING_ID> with your monitoring ID from the Ddosify Cloud. Change XXXXX with your monitoring ID.
 MONITORING_ID=XXXXX
-<<<<<<< HEAD
-curl -sSL https://raw.githubusercontent.com/ddosify/alaz/master/resources/alaz.yaml
-sed -i "" "s/<MONITORING_ID>/$MONITORING_ID/g" alaz.yaml
-=======
 curl -sSL https://raw.githubusercontent.com/ddosify/alaz/master/resources/alaz.yaml -o alaz.yaml
 sed -i"" -e "s/<MONITORING_ID>/$MONITORING_ID/g" alaz.yaml
->>>>>>> fc1c2e25
 kubectl create namespace ddosify
 kubectl apply -f alaz.yaml
 ```
@@ -82,34 +77,22 @@
 
 1. Install [Ddosify Self-Hosted](https://github.com/ddosify/ddosify/tree/master/selfhosted)
 2. Add a cluster on the Observability page of your Self-Hosted frontend. You will receive a Monitoring ID and instructions.
-<<<<<<< HEAD
-2. Run the agent on your Kubernetes cluster using the instructions you received. There are two options for Kubernetes deployment:
-=======
 3. Run the agent on your Kubernetes cluster using the instructions you received. 
 
 Note: After you install Ddosify Self-Hosted, you will have a Ddosify Self-Hosted endpoint of nginx reverse proxy. The base URL of the Ddosify Self-Hosted endpoint forwards traffic to the frontend. The base URL of the Ddosify Self-Hosted endpoint with `/api` suffix forwards traffic to the backend. So you need to set the backend host variable as `http://<your-ddosify-self-hosted-endpoint>/api`.
 
 There are two options for Kubernetes deployment:
->>>>>>> fc1c2e25
 
 #### Using the kubectl
 
 ```bash
 # Replace <MONITORING_ID> with your monitoring ID from the Ddosify Cloud. Change XXXXX with your monitoring ID.
 MONITORING_ID=XXXXX
-<<<<<<< HEAD
-# Replace <BACKEND_HOST> with your backend host for Ddosify Self-Hosted. Change XXXXX with your backend host.
-BACKEND_HOST=XXXXX
-curl -sSL https://raw.githubusercontent.com/ddosify/alaz/master/resources/alaz.yaml
-sed -i "" "s/<MONITORING_ID>/$MONITORING_ID/g" alaz.yaml
-sed -i "" "s/https://api.ddosify.com:443/$BACKEND_HOST/g" alaz.yaml
-=======
 # Set BACKEND_HOST with your Ddosify Self Hosted Endpoint. If your Ddosify Self Hosted endpoint is http://localhost:8014, then BACKEND_HOST=localhost:8014
 BACKEND_HOST=XXXXX
 curl -sSL https://raw.githubusercontent.com/ddosify/alaz/master/resources/alaz.yaml -o alaz.yaml
 sed -i"" -e "s/<MONITORING_ID>/$MONITORING_ID/g" alaz.yaml
 sed -i"" -e "s/https:\/\/api.ddosify.com:443/http:\/\/$BACKEND_HOST\/api/g" alaz.yaml
->>>>>>> fc1c2e25
 kubectl create namespace ddosify
 kubectl apply -f alaz.yaml
 ```
@@ -119,11 +102,7 @@
 ```bash
 # Replace <MONITORING_ID> with your monitoring ID from the Ddosify Cloud. Change XXXXX with your monitoring ID.
 MONITORING_ID=XXXXX
-<<<<<<< HEAD
-# Replace <BACKEND_HOST> with your backend host for Ddosify Self-Hosted. Change XXXXX with your backend host. Backend host should be accessible from the Kubernetes cluster.
-=======
 # Set BACKEND_HOST with your Ddosify Self Hosted Endpoint. If your Ddosify Self Hosted endpoint is http://localhost:8014, then BACKEND_HOST=http://localhost:8014/api
->>>>>>> fc1c2e25
 BACKEND_HOST=XXXXX
 helm repo add ddosify https://ddosify.github.io/ddosify-helm-charts/
 helm repo update
@@ -151,8 +130,6 @@
 helm delete alaz --namespace ddosify
 ```
 
-<<<<<<< HEAD
-=======
 ## Supported Protocols
 
 Alaz supports the following protocols:
@@ -163,7 +140,6 @@
 
 Other protocols will be supported soon.
 
->>>>>>> fc1c2e25
 ## Limitations
 
 Alaz runs on Linux Kubernetes clusters. Windows or MacOS are not supported.
