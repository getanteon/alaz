package datastore

import (
	"bytes"
	"context"
	"encoding/json"
	"fmt"
	"io"
	"math/rand"
	"net/http"
	"os"
	"sort"
	"strconv"
	"strings"
	"time"

	"github.com/ddosify/alaz/config"
	"github.com/ddosify/alaz/gpu"
	"github.com/ddosify/alaz/log"

	"github.com/alecthomas/kingpin/v2"
	"github.com/go-kit/log/level"
	"github.com/hashicorp/go-retryablehttp"
	"github.com/rs/zerolog"

	"k8s.io/apimachinery/pkg/util/uuid"

	"github.com/prometheus/client_golang/prometheus"
	"github.com/prometheus/client_golang/prometheus/promhttp"
	"github.com/prometheus/common/version"
	collector "github.com/prometheus/node_exporter/collector"

	poolutil "go.ddosify.com/ddosify/core/util"
)

var MonitoringID string
var NodeID string

// set from ldflags
var tag string
var kernelVersion string
var cloudProvider CloudProvider

var resourceBatchSize int64 = 1000 // maximum batch size for resources, it must be bigger or at least equal to chan sizes in order to avoid blocking
var innerMetricsPort int = 8182
var innerGpuMetricsPort int = 8183

func init() {

	TestMode := os.Getenv("TEST_MODE")
	if TestMode == "true" {
		return
	}

	MonitoringID = os.Getenv("MONITORING_ID")
	if MonitoringID == "" {
		log.Logger.Fatal().Msg("MONITORING_ID is not set")
	}

	NodeID = os.Getenv("NODE_NAME")
	if NodeID == "" {
		log.Logger.Fatal().Msg("NODE_NAME is not set")
	}

	if tag == "" {
		log.Logger.Fatal().Msg("tag is not set")
	}
	log.Logger.Info().Str("tag", tag).Msg("alaz tag")

	kernelVersion = extractKernelVersion()
	cloudProvider = getCloudProvider()
}

func extractKernelVersion() string {
	// Path to the /proc/version file
	filePath := "/proc/version"
	file, err := os.Open(filePath)
	if err != nil {
		log.Logger.Fatal().AnErr("error", err).Msgf("Unable to open file %s", filePath)
	}

	// Read the content of the file
	content, err := io.ReadAll(file)
	if err != nil {
		log.Logger.Fatal().AnErr("error", err).Msgf("Unable to read file %s", filePath)
	}

	// Convert the content to a string
	versionInfo := string(content)

	// Split the versionInfo string into lines
	lines := strings.Split(versionInfo, "\n")

	// Extract the kernel version from the first line
	// Assuming the kernel version is the first word in the first line
	if len(lines) > 0 {
		fields := strings.Fields(lines[0])
		if len(fields) > 2 {
			return fields[2]
		}
	}

	return "Unable to extract kernel version"
}

type CloudProvider string

const (
	CloudProviderAWS          CloudProvider = "AWS"
	CloudProviderGCP          CloudProvider = "GCP"
	CloudProviderAzure        CloudProvider = "Azure"
	CloudProviderDigitalOcean CloudProvider = "DigitalOcean"
	CloudProviderUnknown      CloudProvider = ""
)

func getCloudProvider() CloudProvider {
	if vendor, err := os.ReadFile("/sys/class/dmi/id/board_vendor"); err == nil {
		switch strings.TrimSpace(string(vendor)) {
		case "Amazon EC2":
			return CloudProviderAWS
		case "Google":
			return CloudProviderGCP
		case "Microsoft Corporation":
			return CloudProviderAzure
		case "DigitalOcean":
			return CloudProviderDigitalOcean
		}
	}
	return CloudProviderUnknown
}

// BackendDS is a backend datastore
type BackendDS struct {
	ctx       context.Context
	host      string
	port      string
	c         *retryablehttp.Client
	batchSize uint64

	reqChanBuffer   chan *ReqInfo
	connChanBuffer  chan *ConnInfo
	kafkaChanBuffer chan *KafkaEventInfo

	reqInfoPool        *poolutil.Pool[*ReqInfo]
	aliveConnPool      *poolutil.Pool[*ConnInfo]
	kafkaEventInfoPool *poolutil.Pool[*KafkaEventInfo]

	// dist tracing disabled by default temporarily
	// traceEventQueue *list.List
	// traceEventMu    sync.RWMutex
	// traceInfoPool *poolutil.Pool[*TraceInfo]

	metricsExport         bool
	gpuMetricsExport      bool
	metricsExportInterval int

	podEventChan       chan interface{} // *PodEvent
	svcEventChan       chan interface{} // *SvcEvent
	depEventChan       chan interface{} // *DepEvent
	rsEventChan        chan interface{} // *RsEvent
	epEventChan        chan interface{} // *EndpointsEvent
	containerEventChan chan interface{} // *ContainerEvent
	dsEventChan        chan interface{} // *DaemonSetEvent
	ssEventChan        chan interface{} // *StatefulSetEvent
	conf               config.BackendDSConfig

	// TODO add:
	// job
	// cronjob
}

const (
	podEndpoint         = "/pod/"
	svcEndpoint         = "/svc/"
	rsEndpoint          = "/replicaset/"
	depEndpoint         = "/deployment/"
	epEndpoint          = "/endpoint/"
	containerEndpoint   = "/container/"
	dsEndpoint          = "/daemonset/"
	ssEndpoint          = "/statefulset/"
	reqEndpoint         = "/requests/"
	connEndpoint        = "/connections/"
	kafkaEventEndpoint  = "/events/kafka/"
	healthCheckEndpoint = "/healthcheck/"

	// dist tracing disabled by default temporarily
	// traceEventEndpoint = "/dist_tracing/traffic/"
)

type LeveledLogger struct {
	l zerolog.Logger
}

func (ll LeveledLogger) Error(msg string, keysAndValues ...interface{}) {
	ll.l.Error().Fields(keysAndValues).Msg(msg)
}
func (ll LeveledLogger) Info(msg string, keysAndValues ...interface{}) {
	ll.l.Info().Fields(keysAndValues).Msg(msg)
}
func (ll LeveledLogger) Debug(msg string, keysAndValues ...interface{}) {
	ll.l.Debug().Fields(keysAndValues).Msg(msg)
}
func (ll LeveledLogger) Warn(msg string, keysAndValues ...interface{}) {
	ll.l.Warn().Fields(keysAndValues).Msg(msg)
}

func NewBackendDS(parentCtx context.Context, conf config.BackendDSConfig) *BackendDS {
	ctx, _ := context.WithCancel(parentCtx)
	rand.Seed(time.Now().UnixNano())

	retryClient := retryablehttp.NewClient()
	retryClient.Logger = LeveledLogger{l: log.Logger.With().Str("component", "retryablehttp").Logger()}
	retryClient.Backoff = retryablehttp.DefaultBackoff
	retryClient.RetryWaitMin = 1 * time.Second
	retryClient.RetryWaitMax = 2 * time.Second
	retryClient.RetryMax = 2

	retryClient.CheckRetry = func(ctx context.Context, resp *http.Response, err error) (bool, error) {
		var shouldRetry bool
		if err != nil { // resp, (doErr) = c.HTTPClient.Do(req.Request)
			// connection refused, connection reset, connection timeout
			shouldRetry = true
			log.Logger.Warn().Msgf("will retry, error: %v", err)
		} else {
			defer resp.Body.Close()
			if resp.StatusCode == http.StatusBadRequest ||
				resp.StatusCode == http.StatusTooManyRequests ||
				resp.StatusCode >= http.StatusInternalServerError {
				shouldRetry = true

				rb, err := io.ReadAll(resp.Body)
				if err != nil {
					log.Logger.Warn().Msgf("error reading response body: %v", err)
				}
				log.Logger.Warn().Int("statusCode", resp.StatusCode).
					Str("path", resp.Request.URL.Path).
					Str("respBody", string(rb)).Msgf("will retry...")
			} else if resp.StatusCode == http.StatusOK {
				shouldRetry = false
				rb, err := io.ReadAll(resp.Body)
				if err != nil {
					log.Logger.Debug().Msgf("error reading response body: %v", err)
				}

				// if req endpoint
				if resp.Request.URL.Path == reqEndpoint {
					var resp ReqBackendReponse
					err = json.Unmarshal(rb, &resp)
					if err != nil {
						log.Logger.Debug().Msgf("error unmarshalling response body: %v", err)
					}
					if len(resp.Errors) > 0 {
						for _, e := range resp.Errors {
							log.Logger.Error().Str("errorMsg", e.Error).Any("event", e.Event).Msgf("backend persist error")
						}
					}
				} else {
					var resp BackendResponse
					err = json.Unmarshal(rb, &resp)
					if err != nil {
						log.Logger.Debug().Msgf("error unmarshalling response body: %v", err)
					}
					if len(resp.Errors) > 0 {
						for _, e := range resp.Errors {
							log.Logger.Error().Str("errorMsg", e.Error).Any("event", e.Event).Msgf("backend persist error")
						}
					}
				}
			}
		}
		return shouldRetry, nil
	}

	retryClient.HTTPClient.Transport = &http.Transport{
		DisableKeepAlives: false,
		MaxConnsPerHost:   500, // 500 connection per host
	}
	retryClient.HTTPClient.Timeout = 10 * time.Second // Set a timeout for the request

	var defaultBatchSize uint64 = 1000

	bs, err := strconv.ParseUint(os.Getenv("BATCH_SIZE"), 10, 64)
	if err != nil {
		bs = defaultBatchSize
	}
	resourceChanSize := 200

	ds := &BackendDS{
		ctx:                   ctx,
		host:                  conf.Host,
		c:                     retryClient,
		batchSize:             bs,
		reqInfoPool:           newReqInfoPool(func() *ReqInfo { return &ReqInfo{} }, func(r *ReqInfo) {}),
		aliveConnPool:         newAliveConnPool(func() *ConnInfo { return &ConnInfo{} }, func(r *ConnInfo) {}),
		kafkaEventInfoPool:    newKafkaEventPool(func() *KafkaEventInfo { return &KafkaEventInfo{} }, func(r *KafkaEventInfo) {}),
		reqChanBuffer:         make(chan *ReqInfo, conf.ReqBufferSize),
		connChanBuffer:        make(chan *ConnInfo, conf.ConnBufferSize),
		kafkaChanBuffer:       make(chan *KafkaEventInfo, conf.ReqBufferSize),
		podEventChan:          make(chan interface{}, 5*resourceChanSize),
		svcEventChan:          make(chan interface{}, 2*resourceChanSize),
		rsEventChan:           make(chan interface{}, 2*resourceChanSize),
		depEventChan:          make(chan interface{}, 2*resourceChanSize),
		epEventChan:           make(chan interface{}, resourceChanSize),
		containerEventChan:    make(chan interface{}, 5*resourceChanSize),
		dsEventChan:           make(chan interface{}, resourceChanSize),
		ssEventChan:           make(chan interface{}, resourceChanSize),
		metricsExport:         conf.MetricsExport,
		gpuMetricsExport:      conf.GpuMetricsExport,
		metricsExportInterval: conf.MetricsExportInterval,
<<<<<<< HEAD
		conf:                  conf,
=======
		// traceEventQueue:       list.New(),
		// traceInfoPool:      newTraceInfoPool(func() *TraceInfo { return &TraceInfo{} }, func(r *TraceInfo) {}),
>>>>>>> acc50403
	}

	return ds
}

func (ds *BackendDS) Start() {
	go ds.sendReqsInBatch(ds.batchSize)
	go ds.sendConnsInBatch(ds.batchSize / 2)
	go ds.sendKafkaEventsInBatch(ds.batchSize / 2)

	// go ds.sendTraceEventsInBatch(10 * ds.batchSize)

	// events are resynced every 60 seconds on k8s informers
	// resourceBatchSize ~ burst size, if more than resourceBatchSize events are sent in a moment, blocking can occur
	// resync period / event interval = 60 / 5 = 12
	// 12 * resourceBatchSize = 12 * 1000 = 12000
	// it can send upto 12k events in 60 seconds
	// seems safe enough, if not, we can increase the buffer size
	eventsInterval := 5 * time.Second
	go ds.sendEventsInBatch(ds.podEventChan, podEndpoint, eventsInterval)
	go ds.sendEventsInBatch(ds.svcEventChan, svcEndpoint, eventsInterval)
	go ds.sendEventsInBatch(ds.rsEventChan, rsEndpoint, eventsInterval)
	go ds.sendEventsInBatch(ds.depEventChan, depEndpoint, eventsInterval)
	go ds.sendEventsInBatch(ds.epEventChan, epEndpoint, eventsInterval)
	go ds.sendEventsInBatch(ds.containerEventChan, containerEndpoint, eventsInterval)
	go ds.sendEventsInBatch(ds.dsEventChan, dsEndpoint, eventsInterval)
	go ds.sendEventsInBatch(ds.ssEventChan, ssEndpoint, eventsInterval)

	// send node-exporter and nvidia-gpu metrics
	go func() {
		if !(ds.metricsExport || ds.gpuMetricsExport) {
			return
		}

		var nodeMetrics, gpuMetrics bool
		if ds.metricsExport {
			go ds.exportNodeMetrics()
			nodeMetrics = true // by default
		}

		if ds.gpuMetricsExport {
			err := ds.exportGpuMetrics()
			if err != nil {
				log.Logger.Error().Msgf("error exporting gpu metrics: %v", err)
			} else {
				gpuMetrics = true
			}
		}

		t := time.NewTicker(time.Duration(ds.metricsExportInterval) * time.Second)
		for {
			select {
			case <-ds.ctx.Done():
				return
			case <-t.C:
				payloads := []io.Reader{}
				if nodeMetrics {
					nodeMetrics, err := ds.scrapeNodeMetrics()
					if err != nil {
						log.Logger.Error().Msgf("error scraping node metrics: %v", err)
					} else {
						log.Logger.Debug().Msg("node-metrics scraped successfully")
						payloads = append(payloads, nodeMetrics)
					}
				}
				if gpuMetrics {
					gpuMetrics, err := ds.scrapeGpuMetrics()
					if err != nil {
						log.Logger.Error().Msgf("error scraping gpu metrics: %v", err)
					} else {
						log.Logger.Debug().Msg("gpu-metrics scraped successfully")
						payloads = append(payloads, gpuMetrics)
					}
				}

				if len(payloads) > 0 {
					ds.sendMetricsToBackend(io.MultiReader(payloads...))
				}
			}
		}
	}()

	go func() {
		<-ds.ctx.Done()
		// TODO:
		// reqInfoPool.Put() results in send to closed channel if Done() is called
		// ds.reqInfoPool.Done()
		log.Logger.Info().Msg("backend datastore stopped")
	}()
}

// func (b *BackendDS) enqueueTraceInfo(traceInfo *TraceInfo) {
// 	b.traceEventMu.Lock()
// 	defer b.traceEventMu.Unlock()
// 	b.traceEventQueue.PushBack(traceInfo)
// }

// func (b *BackendDS) dequeueTraceEvents(batchSize uint64) []*TraceInfo {
// 	b.traceEventMu.Lock()
// 	defer b.traceEventMu.Unlock()

// 	batch := make([]*TraceInfo, 0, batchSize)

// 	for i := 0; i < int(batchSize); i++ {
// 		if b.traceEventQueue.Len() == 0 {
// 			return batch
// 		}

// 		elem := b.traceEventQueue.Front()
// 		b.traceEventQueue.Remove(elem)
// 		tInfo, _ := elem.Value.(*TraceInfo)

// 		batch = append(batch, tInfo)
// 	}

// 	return batch
// }

func (b *BackendDS) DoRequest(req *retryablehttp.Request) error {
	req.Header.Set("Content-Type", "application/json")
	req.Header.Set("Accept", "application/json")

	ctx, cancel := context.WithTimeout(b.ctx, 10*time.Second)
	defer cancel()

	resp, err := b.c.Do(req.WithContext(ctx))
	if err != nil {
		return fmt.Errorf("error sending http request: %v", err)
	}
	defer func() {
		_, _ = io.Copy(io.Discard, resp.Body) // in order to reuse the connection
		resp.Body.Close()
	}()

	if resp.StatusCode != http.StatusOK {
		body, _ := io.ReadAll(resp.Body)
		return fmt.Errorf("req failed: %d, %s", resp.StatusCode, string(body))
	}

	return nil
}

func convertReqsToPayload(batch []*ReqInfo) RequestsPayload {
	return RequestsPayload{
		Metadata: Metadata{
			MonitoringID:   MonitoringID,
			IdempotencyKey: string(uuid.NewUUID()),
			NodeID:         NodeID,
			AlazVersion:    tag,
		},
		Requests: batch,
	}
}

func convertKafkaEventsToPayload(batch []*KafkaEventInfo) KafkaEventInfoPayload {
	return KafkaEventInfoPayload{
		Metadata: Metadata{
			MonitoringID:   MonitoringID,
			IdempotencyKey: string(uuid.NewUUID()),
			NodeID:         NodeID,
			AlazVersion:    tag,
		},
		KafkaEvents: batch,
	}
}

func convertConnsToPayload(batch []*ConnInfo) ConnInfoPayload {
	return ConnInfoPayload{
		Metadata: Metadata{
			MonitoringID:   MonitoringID,
			IdempotencyKey: string(uuid.NewUUID()),
			NodeID:         NodeID,
			AlazVersion:    tag,
		},
		Connections: batch,
	}
}

// dist tracing disabled
// func convertTraceEventsToPayload(batch []*TraceInfo) TracePayload {
// 	return TracePayload{
// 		Metadata: Metadata{
// 			MonitoringID:   MonitoringID,
// 			IdempotencyKey: string(uuid.NewUUID()),
// 			NodeID:         NodeID,
// 			AlazVersion:    tag,
// 		},
// 		Traces: batch,
// 	}
// }

func (b *BackendDS) sendMetricsToBackend(r io.Reader) {
	req, err := retryablehttp.NewRequest(http.MethodPost, fmt.Sprintf("%s/metrics/scrape/?instance=%s&monitoring_id=%s", b.host, NodeID, MonitoringID), r)
	if err != nil {
		log.Logger.Error().Msgf("error creating metrics request: %v", err)
		return
	}

	ctx, cancel := context.WithTimeout(b.ctx, 10*time.Second)
	defer cancel()

	resp, err := b.c.Do(req.WithContext(ctx))

	if err != nil {
		log.Logger.Error().Msgf("error sending metrics request: %v", err)
		return
	}

	if resp.StatusCode != http.StatusOK {
		log.Logger.Error().Msgf("metrics request not success: %d", resp.StatusCode)

		// log response body
		rb, err := io.ReadAll(resp.Body)
		if err != nil {
			log.Logger.Error().Msgf("error reading metrics response body: %v", err)
		}
		log.Logger.Error().Msgf("metrics response body: %s", string(rb))

		return
	} else {
		log.Logger.Debug().Msg("metrics sent successfully")
	}
}

func (b *BackendDS) sendToBackend(method string, payload interface{}, endpoint string) {
	payloadBytes, err := json.Marshal(payload)
	if err != nil {
		log.Logger.Error().Msgf("error marshalling batch: %v", err)
		return
	}
	httpReq, err := retryablehttp.NewRequest(method, b.host+endpoint, bytes.NewBuffer(payloadBytes))
	if err != nil {
		log.Logger.Error().Msgf("error creating http request: %v", err)
		return
	}

	// if endpoint == reqEndpoint {
	// 	log.Logger.Debug().Str("endpoint", endpoint).Any("payload", payload).Msg("sending batch to backend")
	// }
	err = b.DoRequest(httpReq)
	if err != nil {
		log.Logger.Error().Msgf("backend persist error at ep %s : %v", endpoint, err)
	}
}

// dist tracing disabled by default temporarily
// func (b *BackendDS) sendTraceEventsInBatch(batchSize uint64) {
// 	t := time.NewTicker(1 * time.Second)
// 	defer t.Stop()

// 	send := func() {
// 		batch := b.dequeueTraceEvents(batchSize)

// 		if len(batch) == 0 {
// 			return
// 		}

// 		tracePayload := convertTraceEventsToPayload(batch)
// 		go b.sendToBackend(http.MethodPost, tracePayload, traceEventEndpoint)

// 		// return reqInfoss to the pool
// 		for _, trace := range batch {
// 			b.traceInfoPool.Put(trace)
// 		}
// 	}

// 	for {
// 		select {
// 		case <-b.ctx.Done():
// 			log.Logger.Info().Msg("stopping sending trace events to backend")
// 			return
// 		case <-t.C:
// 			send()
// 		}
// 	}

// }

func (b *BackendDS) sendReqsInBatch(batchSize uint64) {
	t := time.NewTicker(1 * time.Second)
	defer t.Stop()

	send := func() {
		batch := make([]*ReqInfo, 0, batchSize)
		loop := true

		for i := 0; (i < int(batchSize)) && loop; i++ {
			select {
			case req := <-b.reqChanBuffer:
				batch = append(batch, req)
			case <-time.After(50 * time.Millisecond):
				loop = false
			}
		}

		if len(batch) == 0 {
			return
		}

		reqsPayload := convertReqsToPayload(batch)

		// dynamically configure batchSize to avoid blocking on reqChanBuffer
		lenBatch := uint64(len(batch))
		if batchSize == lenBatch {
			// increase batchSize
			batchSize *= 2
			if batchSize > b.conf.ReqBufferSize {
				batchSize = b.conf.ReqBufferSize // max value
			}
		} else if lenBatch < batchSize/10 {
			batchSize /= 2 // decrease batchSize
		}

		go b.sendToBackend(http.MethodPost, reqsPayload, reqEndpoint)

		// return reqInfoss to the pool
		for _, req := range batch {
			b.reqInfoPool.Put(req)
		}
	}

	for {
		select {
		case <-b.ctx.Done():
			log.Logger.Info().Msg("stopping sending reqs to backend")
			return
		case <-t.C:
			send()
		}
	}

}

func (b *BackendDS) sendKafkaEventsInBatch(batchSize uint64) {
	t := time.NewTicker(5 * time.Second)
	defer t.Stop()

	send := func() {
		batch := make([]*KafkaEventInfo, 0, batchSize)
		loop := true

		for i := 0; (i < int(batchSize)) && loop; i++ {
			select {
			case req := <-b.kafkaChanBuffer:
				batch = append(batch, req)
			case <-time.After(50 * time.Millisecond):
				loop = false
			}
		}

		if len(batch) == 0 {
			return
		}

		log.Logger.Debug().Any("batch", batch).Msg("sending batch of kafka events")
		kEventsPayload := convertKafkaEventsToPayload(batch)
		go b.sendToBackend(http.MethodPost, kEventsPayload, kafkaEventEndpoint)

		for _, req := range batch {
			b.kafkaEventInfoPool.Put(req)
		}
	}

	for {
		select {
		case <-b.ctx.Done():
			log.Logger.Info().Msg("stopping sending kafka events to backend")
			return
		case <-t.C:
			send()
		}
	}

}

func (b *BackendDS) sendConnsInBatch(batchSize uint64) {
	t := time.NewTicker(30 * time.Second)
	defer t.Stop()

	send := func() {
		batch := make([]*ConnInfo, 0, batchSize)
		loop := true

		for i := 0; (i < int(batchSize)) && loop; i++ {
			select {
			case conn := <-b.connChanBuffer:
				batch = append(batch, conn)
			case <-time.After(50 * time.Millisecond):
				loop = false
			}
		}

		if len(batch) == 0 {
			return
		}

		connsPayload := convertConnsToPayload(batch)
		log.Logger.Debug().Any("conns", connsPayload).Msgf("sending %d conns to backend", len(batch))
		go b.sendToBackend(http.MethodPost, connsPayload, connEndpoint)

		// return openConns to the pool
		for _, conn := range batch {
			b.aliveConnPool.Put(conn)
		}
	}

	for {
		select {
		case <-b.ctx.Done():
			log.Logger.Info().Msg("stopping sending reqs to backend")
			return
		case <-t.C:
			send()
		}
	}

}

func (b *BackendDS) send(ch <-chan interface{}, endpoint string) {
	batch := make([]interface{}, 0, resourceBatchSize)
	loop := true

	for i := 0; (i < int(resourceBatchSize)) && loop; i++ {
		select {
		case ev := <-ch:
			batch = append(batch, ev)
		case <-time.After(100 * time.Millisecond):
			loop = false
		}
	}

	if len(batch) == 0 {
		return
	}

	payload := EventPayload{
		Metadata: Metadata{
			MonitoringID:   MonitoringID,
			IdempotencyKey: string(uuid.NewUUID()),
			NodeID:         NodeID,
			AlazVersion:    tag,
		},
		Events: batch,
	}

	b.sendToBackend(http.MethodPost, payload, endpoint)
}

func (b *BackendDS) sendEventsInBatch(ch chan interface{}, endpoint string, interval time.Duration) {
	t := time.NewTicker(interval)
	defer t.Stop()

	for {
		select {
		case <-b.ctx.Done():
			log.Logger.Info().Msg("stopping sending events to backend")
			return
		case <-t.C:
			randomDuration := time.Duration(rand.Intn(50)) * time.Millisecond
			time.Sleep(randomDuration)

			b.send(ch, endpoint)
		}
	}
}

func newReqInfoPool(factory func() *ReqInfo, close func(*ReqInfo)) *poolutil.Pool[*ReqInfo] {
	return &poolutil.Pool[*ReqInfo]{
		Items:   make(chan *ReqInfo, 5000),
		Factory: factory,
		Close:   close,
	}
}

func newAliveConnPool(factory func() *ConnInfo, close func(*ConnInfo)) *poolutil.Pool[*ConnInfo] {
	return &poolutil.Pool[*ConnInfo]{
		Items:   make(chan *ConnInfo, 500),
		Factory: factory,
		Close:   close,
	}
}

// func newTraceInfoPool(factory func() *TraceInfo, close func(*TraceInfo)) *poolutil.Pool[*TraceInfo] {
// 	return &poolutil.Pool[*TraceInfo]{
// 		Items:   make(chan *TraceInfo, 50000),
// 		Factory: factory,
// 		Close:   close,
// 	}
// }

func newKafkaEventPool(factory func() *KafkaEventInfo, close func(*KafkaEventInfo)) *poolutil.Pool[*KafkaEventInfo] {
	return &poolutil.Pool[*KafkaEventInfo]{
		Items:   make(chan *KafkaEventInfo, 1000),
		Factory: factory,
		Close:   close,
	}
}

func (b *BackendDS) PersistAliveConnection(aliveConn *AliveConnection) error {
	// get a connInfo from the pool
	oc := b.aliveConnPool.Get()

	// overwrite the connInfo, all fields must be set in order to avoid conflict
	oc[0] = aliveConn.CheckTime
	oc[1] = aliveConn.FromIP
	oc[2] = aliveConn.FromType
	oc[3] = aliveConn.FromUID
	oc[4] = aliveConn.FromPort
	oc[5] = aliveConn.ToIP
	oc[6] = aliveConn.ToType
	oc[7] = aliveConn.ToUID
	oc[8] = aliveConn.ToPort

	b.connChanBuffer <- oc

	return nil
}

func (b *BackendDS) PersistRequest(request *Request) error {
	// get a reqInfo from the pool
	reqInfo := b.reqInfoPool.Get()

	// overwrite the reqInfo, all fields must be set in order to avoid conflict
	reqInfo[0] = request.StartTime
	reqInfo[1] = request.Latency
	reqInfo[2] = request.FromIP
	reqInfo[3] = request.FromType
	reqInfo[4] = request.FromUID
	reqInfo[5] = request.FromPort
	reqInfo[6] = request.ToIP
	reqInfo[7] = request.ToType
	reqInfo[8] = request.ToUID
	reqInfo[9] = request.ToPort
	reqInfo[10] = request.Protocol
	reqInfo[11] = request.StatusCode
	reqInfo[12] = request.FailReason // TODO ??
	reqInfo[13] = request.Method
	reqInfo[14] = request.Path
	reqInfo[15] = request.Tls
	// dist tracing disabled
	// reqInfo[16] = request.Seq
	// reqInfo[17] = request.Tid

	b.reqChanBuffer <- reqInfo

	return nil
}

func (b *BackendDS) PersistKafkaEvent(ke *KafkaEvent) error {
	// get a reqInfo from the pool
	kafkaInfo := b.kafkaEventInfoPool.Get()

	// overwrite the reqInfo, all fields must be set in order to avoid conflict
	kafkaInfo[0] = ke.StartTime
	kafkaInfo[1] = ke.Latency
	kafkaInfo[2] = ke.FromIP
	kafkaInfo[3] = ke.FromType
	kafkaInfo[4] = ke.FromUID
	kafkaInfo[5] = ke.FromPort
	kafkaInfo[6] = ke.ToIP
	kafkaInfo[7] = ke.ToType
	kafkaInfo[8] = ke.ToUID
	kafkaInfo[9] = ke.ToPort
	kafkaInfo[10] = ke.Topic
	kafkaInfo[11] = ke.Partition
	kafkaInfo[12] = ke.Key
	kafkaInfo[13] = ke.Value
	kafkaInfo[14] = ke.Type
	kafkaInfo[15] = ke.Tls
	// dist tracing disabled
	// kafkaInfo[16] = ke.Seq
	// kafkaInfo[17] = ke.Tid

	b.kafkaChanBuffer <- kafkaInfo

	return nil
}

// dist tracing disabled by default temporarily
// func (b *BackendDS) PersistTraceEvent(trace *l7_req.TraceEvent) error {
// 	if trace == nil {
// 		return fmt.Errorf("trace event is nil")
// 	}

// 	t := b.traceInfoPool.Get()

// 	t[0] = trace.Tx
// 	t[1] = trace.Seq
// 	t[2] = trace.Tid

// 	ingress := false      // EGRESS
// 	if trace.Type_ == 0 { // INGRESS
// 		ingress = true
// 	}

// 	t[3] = ingress

// 	b.enqueueTraceInfo(t)
// 	return nil
// }

func (b *BackendDS) PersistPod(pod Pod, eventType string) error {
	podEvent := convertPodToPodEvent(pod, eventType)
	b.podEventChan <- &podEvent
	return nil
}

func (b *BackendDS) PersistService(service Service, eventType string) error {
	svcEvent := convertSvcToSvcEvent(service, eventType)
	b.svcEventChan <- &svcEvent
	return nil
}

func (b *BackendDS) PersistDeployment(d Deployment, eventType string) error {
	depEvent := convertDepToDepEvent(d, eventType)
	b.depEventChan <- &depEvent
	return nil
}

func (b *BackendDS) PersistReplicaSet(rs ReplicaSet, eventType string) error {
	rsEvent := convertRsToRsEvent(rs, eventType)
	b.rsEventChan <- &rsEvent
	return nil
}

func (b *BackendDS) PersistEndpoints(ep Endpoints, eventType string) error {
	epEvent := convertEpToEpEvent(ep, eventType)
	b.epEventChan <- &epEvent
	return nil
}

func (b *BackendDS) PersistDaemonSet(ds DaemonSet, eventType string) error {
	dsEvent := convertDsToDsEvent(ds, eventType)
	b.dsEventChan <- &dsEvent
	return nil
}

func (b *BackendDS) PersistStatefulSet(ss StatefulSet, eventType string) error {
	ssEvent := convertSsToSsEvent(ss, eventType)
	b.ssEventChan <- &ssEvent
	return nil
}

func (b *BackendDS) PersistContainer(c Container, eventType string) error {
	cEvent := convertContainerToContainerEvent(c, eventType)
	b.containerEventChan <- &cEvent
	return nil
}

type HealthCheckAction string

const (
	HealthCheckActionStop HealthCheckAction = "payment_required"
	HealthCheckActionOK   HealthCheckAction = "ok"
)

func (b *BackendDS) SendHealthCheck(tracing bool, metrics bool, logs bool, nsFilter string, k8sVersion string) chan HealthCheckAction {
	t := time.NewTicker(10 * time.Second)
	// defer t.Stop()

	ch := make(chan HealthCheckAction)

	createHealthCheckPayload := func() HealthCheckPayload {
		return HealthCheckPayload{
			Metadata: Metadata{
				MonitoringID:   MonitoringID,
				IdempotencyKey: string(uuid.NewUUID()),
				NodeID:         NodeID,
				AlazVersion:    tag,
			},
			Info: struct {
				TracingEnabled  bool   `json:"tracing"`
				MetricsEnabled  bool   `json:"metrics"`
				LogsEnabled     bool   `json:"logs"`
				NamespaceFilter string `json:"namespace_filter"`
			}{
				TracingEnabled:  tracing,
				MetricsEnabled:  metrics,
				LogsEnabled:     logs,
				NamespaceFilter: nsFilter,
			},
			Telemetry: struct {
				KernelVersion string `json:"kernel_version"`
				K8sVersion    string `json:"k8s_version"`
				CloudProvider string `json:"cloud_provider"`
			}{
				KernelVersion: kernelVersion,
				K8sVersion:    k8sVersion,
				CloudProvider: string(cloudProvider),
			},
		}
	}

	f := func() {
		payloadBytes, err := json.Marshal(createHealthCheckPayload())
		if err != nil {
			log.Logger.Error().Msgf("error marshalling batch: %v", err)
			return
		}

		req, err := retryablehttp.NewRequest(http.MethodPut, b.host+healthCheckEndpoint, bytes.NewBuffer(payloadBytes))
		if err != nil {
			log.Logger.Error().Msgf("error creating http request: %v", err)
			return
		}

		req.Header.Set("Content-Type", "application/json")
		req.Header.Set("Accept", "application/json")

		ctx, _ := context.WithTimeout(context.Background(), 5*time.Second)
		// defer cancel()

		resp, err := b.c.Do(req.WithContext(ctx))
		if err != nil {
			log.Logger.Error().Msgf("error sending healtcheck request, %v", err)
			return
		}

		if resp.StatusCode == http.StatusPaymentRequired {
			ch <- HealthCheckActionStop
		} else if resp.StatusCode == http.StatusOK {
			ch <- HealthCheckActionOK
		}

		_, _ = io.Copy(io.Discard, resp.Body) // in order to reuse the connection
		resp.Body.Close()
	}

	go func() {
		for range t.C {
			f()
		}
	}()

	return ch
}

func (b *BackendDS) scrapeNodeMetrics() (io.Reader, error) {
	// get node metrics from node-exporter
	req, err := http.NewRequest(http.MethodGet, fmt.Sprintf("http://localhost:%d/inner/metrics", innerMetricsPort), nil)
	if err != nil {
		return nil, fmt.Errorf("error creating inner metrics request: %v", err)
	}

	ctx, cancel := context.WithTimeout(b.ctx, 5*time.Second)
	// defer cancel()
	// do not defer cancel here, since we return the reader to the caller on success
	// if deferred, there will be a race condition between the caller and the defer

	// use the default client, ds client reads response on success to look for failed events,
	// therefore body here will be empty
	resp, err := http.DefaultClient.Do(req.WithContext(ctx))

	if err != nil {
		cancel()
		return nil, fmt.Errorf("error sending inner metrics request: %v", err)
	}

	if resp.StatusCode != http.StatusOK {
		cancel()
		return nil, fmt.Errorf("inner metrics request not success: %d", resp.StatusCode)
	}

	return resp.Body, nil
}

func (b *BackendDS) scrapeGpuMetrics() (io.Reader, error) {
	// get gpu metrics from nvml
	req, err := http.NewRequest(http.MethodGet, fmt.Sprintf("http://localhost:%d/inner/gpu-metrics", innerGpuMetricsPort), nil)
	if err != nil {
		return nil, fmt.Errorf("error creating inner gpu metrics request: %v", err)
	}

	ctx, cancel := context.WithTimeout(b.ctx, 5*time.Second)
	// defer cancel()
	// do not defer cancel here, since we return the reader to the caller on success
	// if deferred, there will be a race condition between the caller and the defer

	// use the default client, ds client reads response on success to look for failed events,
	// therefore body here will be empty
	resp, err := http.DefaultClient.Do(req.WithContext(ctx))

	if err != nil {
		cancel()
		return nil, fmt.Errorf("error sending gpu inner metrics request: %v", err)
	}

	if resp.StatusCode != http.StatusOK {
		cancel()
		return nil, fmt.Errorf("gpu inner metrics request not success: %d", resp.StatusCode)
	}
	return resp.Body, nil
}

func (b *BackendDS) exportNodeMetrics() {
	kingpin.Version(version.Print("alaz_node_exporter"))
	kingpin.CommandLine.UsageWriter(os.Stdout)
	kingpin.HelpFlag.Short('h')
	kingpin.Parse() // parse container arguments

	metricsPath := "/inner/metrics"
	h := newHandler(nodeExportLogger{logger: log.Logger})
	http.Handle(metricsPath, h)
	http.ListenAndServe(fmt.Sprintf(":%d", innerMetricsPort), nil)
}

func (b *BackendDS) exportGpuMetrics() error {
	gpuMetricsPath := "/inner/gpu-metrics"
	gpuCollector, err := gpu.NewGpuCollector()
	if err != nil {
		log.Logger.Error().Msgf("error creating gpu collector: %v", err)
		return err
	}

	r := prometheus.NewRegistry()
	r.MustRegister(gpuCollector)
	r.MustRegister(version.NewCollector("alaz_nvidia_gpu_exporter"))

	http.Handle(gpuMetricsPath, promhttp.HandlerFor(r, promhttp.HandlerOpts{}))
	log.Logger.Info().Msgf("exporting gpu metrics at %s, on port %d", gpuMetricsPath, innerGpuMetricsPort)
	go http.ListenAndServe(fmt.Sprintf(":%d", innerGpuMetricsPort), nil)
	return nil
}

type nodeExporterHandler struct {
	inner  http.Handler
	logger nodeExportLogger
}

func newHandler(logger nodeExportLogger) *nodeExporterHandler {
	h := &nodeExporterHandler{
		logger: logger,
	}

	if innerHandler, err := h.innerHandler(); err != nil {
		log.Logger.Error().Msgf("Couldn't create metrics handler: %s", err)
	} else {
		h.inner = innerHandler
	}
	return h
}

type nodeExportLogger struct {
	logger zerolog.Logger
}

func (l nodeExportLogger) Log(keyvals ...interface{}) error {
	// l.logger.Debug().Msg(fmt.Sprint(keyvals...))
	return nil
}

func (h *nodeExporterHandler) innerHandler(filters ...string) (http.Handler, error) {
	nc, err := collector.NewNodeCollector(h.logger, filters...)
	if err != nil {
		return nil, fmt.Errorf("couldn't create collector: %s", err)
	}

	// Only log the creation of an unfiltered handler, which should happen
	// only once upon startup.
	if len(filters) == 0 {
		level.Info(h.logger).Log("msg", "Enabled collectors")
		collectors := []string{}
		for n := range nc.Collectors {
			collectors = append(collectors, n)
		}
		sort.Strings(collectors)
		for _, c := range collectors {
			level.Info(h.logger).Log("collector", c)
		}
	}

	r := prometheus.NewRegistry()
	r.MustRegister(version.NewCollector("alaz_node_exporter"))
	if err := r.Register(nc); err != nil {
		return nil, fmt.Errorf("couldn't register node collector: %s", err)
	}

	handler := promhttp.HandlerFor(
		prometheus.Gatherers{r},
		promhttp.HandlerOpts{},
	)

	return handler, nil
}

func (h *nodeExporterHandler) ServeHTTP(w http.ResponseWriter, r *http.Request) {
	filters := r.URL.Query()["collect[]"]

	if len(filters) == 0 {
		// No filters, use the prepared unfiltered handler.
		h.inner.ServeHTTP(w, r)
		return
	}
	// To serve filtered metrics, we create a filtering handler on the fly.
	filteredHandler, err := h.innerHandler(filters...)
	if err != nil {
		w.WriteHeader(http.StatusBadRequest)
		w.Write([]byte(fmt.Sprintf("Couldn't create filtered metrics handler: %s", err)))
		return
	}
	filteredHandler.ServeHTTP(w, r)
}<|MERGE_RESOLUTION|>--- conflicted
+++ resolved
@@ -307,12 +307,9 @@
 		metricsExport:         conf.MetricsExport,
 		gpuMetricsExport:      conf.GpuMetricsExport,
 		metricsExportInterval: conf.MetricsExportInterval,
-<<<<<<< HEAD
 		conf:                  conf,
-=======
 		// traceEventQueue:       list.New(),
 		// traceInfoPool:      newTraceInfoPool(func() *TraceInfo { return &TraceInfo{} }, func(r *TraceInfo) {}),
->>>>>>> acc50403
 	}
 
 	return ds
