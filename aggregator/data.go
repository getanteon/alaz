--- conflicted
+++ resolved
@@ -260,35 +260,8 @@
 				}
 				go a.processTcpConnect(tcpConnectEvent)
 			case l7_req.L7_EVENT:
-<<<<<<< HEAD
-				d := data.(l7_req.L7Event) // copy data's value
-
-				// copy payload slice
-				payload := [1024]uint8{}
-				copy(payload[:], d.Payload[:])
-
-				l7Event := l7_req.L7Event{
-					Fd:                  d.Fd,
-					Pid:                 d.Pid,
-					Status:              d.Status,
-					Duration:            d.Duration,
-					Protocol:            d.Protocol,
-					Tls:                 d.Tls,
-					Method:              d.Method,
-					Payload:             payload,
-					PayloadSize:         d.PayloadSize,
-					PayloadReadComplete: d.PayloadReadComplete,
-					Failed:              d.Failed,
-					WriteTimeNs:         d.WriteTimeNs,
-					Tid:                 d.Tid,
-					Seq:                 d.Seq,
-					EventReadTime:       d.EventReadTime,
-				}
-				go a.processL7(ctx, l7Event)
-=======
 				d := data.(*l7_req.L7Event) // copy data's value
 				go a.processL7(ctx, d)
->>>>>>> c207badb
 			case proc.PROC_EVENT:
 				d := data.(proc.ProcEvent) // copy data's value
 				if d.Type_ == proc.EVENT_PROC_EXEC {
@@ -520,16 +493,12 @@
 			return
 		}
 
-<<<<<<< HEAD
-		req.StartTime = d.EventReadTime
-=======
 		skInfo := a.findRelatedSocket(a.ctx, d)
 		if skInfo == nil {
 			return
 		}
 
-		req.StartTime = time.Now().UnixMilli()
->>>>>>> c207badb
+		req.StartTime = d.EventReadTime
 		req.Latency = d.WriteTimeNs - req.Latency
 		req.Completed = true
 		req.FromIP = skInfo.Saddr
