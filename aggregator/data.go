--- conflicted
+++ resolved
@@ -90,31 +90,15 @@
 var usePgDs bool = false
 var useBackendDs bool = true // default to true
 
-<<<<<<< HEAD
-func NewAggregator(k8sChan <-chan interface{}, crChan <-chan interface{}, ec *ebpf.EbpfCollector) *Aggregator {
-=======
-func NewAggregator(k8sChan <-chan interface{}, crChan <-chan interface{}, ebpfChan <-chan interface{}, ds datastore.DataStore) *Aggregator {
->>>>>>> 6e30a63a
+func NewAggregator(k8sChan <-chan interface{}, ec *ebpf.EbpfCollector, ds datastore.DataStore) *Aggregator {
 	clusterInfo := &ClusterInfo{
 		PodIPToPodUid:         map[string]types.UID{},
 		ServiceIPToServiceUid: map[string]types.UID{},
 		PidToSocketMap:        make(map[uint32]*SocketMap, 0),
 	}
 
-<<<<<<< HEAD
-	metricsExport, _ := strconv.ParseBool(os.Getenv("METRICS_BACKEND"))
-	dsBackend := datastore.NewBackendDS(context.Background(), config.BackendConfig{
-		Host:                  os.Getenv("BACKEND_HOST"),
-		Port:                  os.Getenv("BACKEND_PORT"),
-		MetricsExport:         metricsExport,
-		MetricsExportInterval: 10,
-	})
-
-=======
->>>>>>> 6e30a63a
 	return &Aggregator{
 		k8sChan:     k8sChan,
-		crChan:      crChan,
 		ebpfChan:    ec.EbpfEvents(),
 		ec:          ec,
 		clusterInfo: clusterInfo,
